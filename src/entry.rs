use binread::BinRead;
use std::borrow::Cow;
use std::fs::File;
use std::io::{Error, Read, Seek, SeekFrom};
<<<<<<< HEAD
use std::path::PathBuf;
use std::sync::Arc;
=======
use binrw::BinRead;
>>>>>>> 5add6d18

/// An entry in the VPK.
#[derive(Debug)]
pub struct VPKEntry {
    /// [`VPKDirectoryEntry`].
    pub dir_entry: VPKDirectoryEntry,
    /// [`PathBuf`] to archive (VPK) to read from.
    ///
    /// Is [`Some`] when data for the entry must be read from the file
    /// (in addition to [`Self::preload_data`]).
    ///
    /// Is [`None`] when the data must be read only from
    /// [`Self::preload_data`].
    pub archive_path: Option<Arc<PathBuf>>,
    /// Preloaded data of the entry. This is read first before reading
    /// from the archive.
    pub preload_data: Vec<u8>,
}

impl VPKEntry {
    /// Get the data of the [`VPKEntry`].
    pub fn get(&self) -> Result<Cow<[u8]>, Error> {
        let mut reader = self.reader()?;
        let mut buf = Vec::new();
        reader.read_to_end(&mut buf)?;
        Ok(Cow::from(buf))
    }

    /// Create a [`VPKEntryReader`].
    pub fn reader(&self) -> Result<VPKEntryReader<'_>, Error> {
        let file = self
            .archive_path
            .as_ref()
            .map(|archive_path| {
                let mut file = File::open(archive_path.as_path())?;
                file.seek(SeekFrom::Start(self.dir_entry.archive_offset as u64))?;
                Ok::<_, Error>(file.take(self.dir_entry.file_length as u64))
            })
            .transpose()?;

        Ok(VPKEntryReader::new(&self.preload_data, file))
    }
}

/// A reader over the [`VPKEntry`].
pub enum VPKEntryReader<'a> {
    /// Only preloaded data must be read.
    PreloadedOnly {
        preloaded_data: std::io::Cursor<&'a [u8]>,
    },
    /// Read from preloaded data first and then the file.
    PreloadAndFile {
        /// Length of the preloaded data.
        preloaded_data_len: usize,
        /// Number of bytes of the preloaded data read so far.
        preloaded_bytes_read: usize,
        /// Preloaded data.
        preloaded_data: std::io::Cursor<&'a [u8]>,
        /// The file that must be read.
        file: std::io::Take<File>,
    },
    /// Only the file must be read.
    FileOnly { file: std::io::Take<File> },
}

impl Read for VPKEntryReader<'_> {
    fn read(&mut self, buf: &mut [u8]) -> std::io::Result<usize> {
        match self {
            VPKEntryReader::PreloadedOnly { preloaded_data } => preloaded_data.read(buf),
            VPKEntryReader::PreloadAndFile {
                preloaded_data_len,
                preloaded_bytes_read,
                preloaded_data,
                file,
            } => {
                if preloaded_bytes_read >= preloaded_data_len {
                    file.read(buf)
                } else {
                    let bytes_read = preloaded_data.read(buf)?;

                    let bytes_read = if bytes_read < buf.len() {
                        let file_bytes_read = file.read(&mut buf[bytes_read..])?;
                        bytes_read + file_bytes_read
                    } else {
                        bytes_read
                    };

                    *preloaded_bytes_read += bytes_read;

                    Ok(bytes_read)
                }
            }
            VPKEntryReader::FileOnly { file } => file.read(buf),
        }
    }
}

impl<'a> VPKEntryReader<'a> {
    /// Create a new [`VPKEntryReader`].
    pub fn new(preloaded_data: &'a [u8], file: Option<std::io::Take<File>>) -> Self {
        match file {
            Some(file) => {
                if preloaded_data.is_empty() {
                    Self::FileOnly { file }
                } else {
                    Self::PreloadAndFile {
                        preloaded_data_len: preloaded_data.len(),
                        preloaded_bytes_read: 0,
                        preloaded_data: std::io::Cursor::new(preloaded_data),
                        file,
                    }
                }
            }
            None => Self::PreloadedOnly {
                preloaded_data: std::io::Cursor::new(preloaded_data),
            },
        }
    }
}

/// [`VPKEntry`] header.
///
/// Information about the entry stored in the root VPK.
#[derive(Debug, BinRead)]
pub struct VPKDirectoryEntry {
    /// 32 bit CRC.
    pub crc32: u32,
    /// Number of bytes to preload from the root VPK.
    pub preload_length: u16,
    /// Index of archive to load entry from.
    pub archive_index: u16,
    /// Offset of the entry in the archive.
    pub archive_offset: u32,
    /// Length of the entry in the archive.
    ///
    /// # Note
    ///
    /// This does not include the [`Self::preload_length`]. Thus the
    /// total entry length would be [`Self::preload_length`] +
    /// [`Self::file_length`].
    pub file_length: u32,
    /// Suffix of the header. This seems to be used for ensuring the
    /// entry is read correctly from the root VPK.
    pub suffix: u16,
}<|MERGE_RESOLUTION|>--- conflicted
+++ resolved
@@ -1,13 +1,9 @@
-use binread::BinRead;
+use binrw::BinRead;
 use std::borrow::Cow;
 use std::fs::File;
 use std::io::{Error, Read, Seek, SeekFrom};
-<<<<<<< HEAD
 use std::path::PathBuf;
 use std::sync::Arc;
-=======
-use binrw::BinRead;
->>>>>>> 5add6d18
 
 /// An entry in the VPK.
 #[derive(Debug)]
