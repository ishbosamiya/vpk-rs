use crate::entry::*;
use crate::structs::*;
use crate::Error;

use binread::BinReaderExt;
use std::collections::HashMap;
use std::fs::File;
use std::io::{BufReader, Cursor, ErrorKind, Read, Seek, SeekFrom};
use std::{io, mem};
use std::path::Path;
<<<<<<< HEAD
use std::path::PathBuf;
use std::sync::Arc;
=======
use ahash::RandomState;
use binrw::BinReaderExt;
>>>>>>> 5add6d18

const VPK_SIGNATURE: u32 = 0x55aa1234;
const VPK_SELF_HASHES_LENGTH: u32 = 48;

/// Valve pack (VPK).
///
/// Package format used by post-GCF Source engine games to store game
/// content.
///
/// There is usually a directory VPK which can refers to other VPKs at
/// the same directory level via indices as variations of the loaded
/// VPKs file name. The directory VPK is usually named
/// `pak01_dir.vpk`.
#[derive(Debug)]
pub struct VPK {
    /// Header length.
    pub header_length: u32,
    /// [`VPKHeader`].
    pub header: VPKHeader,
    /// [`VPKHeaderV2`].
    pub header_v2: Option<VPKHeaderV2>,
    /// [`VPKHeaderV2Checksum`].
    pub header_v2_checksum: Option<VPKHeaderV2Checksum>,
<<<<<<< HEAD

    /// Tree of the VPK containing all the [`VPKEntry`]s.
    pub tree: HashMap<String, VPKEntry>,

    /// Path to root VPK.
    ///
    /// This is the path to the `.vpk` that [`VPK`] has read.
    pub root_path: Arc<PathBuf>,
=======
    pub tree: HashMap<String, VPKEntry, RandomState>,
>>>>>>> 5add6d18
}

impl VPK {
    /// Read the [`VPK`] at the given [`Path`].
    #[doc(alias = "open")]
    pub fn read(dir_path: impl AsRef<Path>) -> Result<VPK, Error> {
        let dir_path = dir_path.as_ref().to_path_buf();
        let file = File::open(&dir_path)?;

        let mut reader = BufReader::new(file);

        // Read main VPK header
        let header: VPKHeader = reader.read_le()?;

        if header.signature != VPK_SIGNATURE {
            return Err(Error::InvalidSignature);
        }
        if header.version > 2 {
            return Err(Error::UnsupportedVersion(header.version));
        }

        let mut vpk = VPK {
            header_length: 4 * 3,
            header,
            header_v2: None,
            header_v2_checksum: None,
<<<<<<< HEAD
            tree: HashMap::new(),
            root_path: Arc::new(dir_path),
=======
            tree: HashMap::with_capacity_and_hasher(header.tree_length as usize / 50, RandomState::new()),
>>>>>>> 5add6d18
        };

        if vpk.header.version == 2 {
            let header_v2: VPKHeaderV2 = reader.read_le()?;

            if header_v2.self_hashes_length != VPK_SELF_HASHES_LENGTH {
                return Err(Error::HashSizeMismatch);
            }
            vpk.header_length += 4 * 4;

            let checksum_offset: u32 = vpk.header.tree_length
                + header_v2.embed_chunk_length
                + header_v2.chunk_hashes_length;
            reader.seek(SeekFrom::Current(checksum_offset as i64))?;

            let header_v2_checksum: VPKHeaderV2Checksum = reader.read_le()?;

            vpk.header_v2 = Some(header_v2);
            vpk.header_v2_checksum = Some(header_v2_checksum);

            // Return seek to initial position - after header
            let header_length = mem::size_of::<VPKHeader>() + mem::size_of::<VPKHeaderV2>();
            reader.seek(SeekFrom::Start(header_length as u64))?;
        }

<<<<<<< HEAD
        let vpk_root_parent = vpk.root_path.parent().expect("file always in a directory");
        let vpk_root_file_name = vpk
            .root_path
            .file_name()
            .ok_or(Error::FilenameNotAvailable)?
            .to_str()
            .ok_or(Error::FilenameNotRepresentableAsStr)?;
        let mut vpk_paths = HashMap::new();
        vpk_paths.insert(0x7fff, vpk.root_path.clone());

        let mut vpk_path_for_archive_index =
            |archive_index: u16| {
                vpk_paths
                    .entry(archive_index)
                    .or_insert_with(|| {
                        Arc::new(vpk_root_parent.join(
                            vpk_root_file_name.replace("dir", &format!("{:03}", archive_index)),
                        ))
                    })
                    .clone()
            };
=======
        let mut tree_data = vec![0; header.tree_length as usize];
        reader.read_exact(&mut tree_data)?;
        let mut reader = Cursor::new(tree_data.as_slice());
>>>>>>> 5add6d18

        // Read index tree
        loop {
            let ext = read_cstring(&mut reader)?;
            if ext.is_empty() {
                break;
            }

            loop {
                let mut path = read_cstring(&mut reader)?;
                if path.is_empty() {
                    break;
                }
<<<<<<< HEAD
                if path != " " {
                    path += "/";
                } else {
                    path.clear();
=======
                if path == " " {
                    path = "";
>>>>>>> 5add6d18
                }

                loop {
                    let name = read_cstring(&mut reader)?;
                    if name.is_empty() {
                        break;
                    }

                    let mut dir_entry: VPKDirectoryEntry = reader.read_le()?;

                    if dir_entry.suffix != 0xffff {
                        return Err(Error::MalformedIndex);
                    }

                    if dir_entry.archive_index == 0x7fff {
                        dir_entry.archive_offset += vpk.header_length + vpk.header.tree_length;
                    }

                    let preload_length = dir_entry.preload_length;
                    let archive_path = (dir_entry.file_length != 0)
                        .then(|| vpk_path_for_archive_index(dir_entry.archive_index));
                    let mut vpk_entry = VPKEntry {
                        dir_entry,
                        archive_path,
                        preload_data: vec![0u8; preload_length as usize],
                    };

                    reader
                        .by_ref()
                        .take(vpk_entry.dir_entry.preload_length as u64)
                        .read_exact(&mut vpk_entry.preload_data)?;

                    let full_name = if path == "" {
                        format!("{}.{}", name, ext)
                    }  else {
                        format!("{}/{}.{}", path, name, ext)
                    };
                    vpk.tree
                        .insert(full_name, vpk_entry);
                }
            }
        }

        Ok(vpk)
    }
}

fn read_cstring<'a>(reader: &mut Cursor<&'a [u8]>) -> Result<&'a str, Error> {
    let buffer = reader.clone().into_inner();
    let remaining = &buffer[reader.position() as usize..];
    let (position, _) = remaining.iter().enumerate().find(|(_, &c)| c == 0).ok_or_else(|| Error::ReadError(io::Error::from(ErrorKind::UnexpectedEof)))?;
    let string_data = &remaining[0..position];
    reader.seek(SeekFrom::Current(position as i64 + 1))?;

<<<<<<< HEAD
    Ok(string)
=======
    Ok(std::str::from_utf8(string_data)?)
>>>>>>> 5add6d18
}<|MERGE_RESOLUTION|>--- conflicted
+++ resolved
@@ -2,19 +2,16 @@
 use crate::structs::*;
 use crate::Error;
 
-use binread::BinReaderExt;
 use std::collections::HashMap;
 use std::fs::File;
 use std::io::{BufReader, Cursor, ErrorKind, Read, Seek, SeekFrom};
-use std::{io, mem};
 use std::path::Path;
-<<<<<<< HEAD
 use std::path::PathBuf;
 use std::sync::Arc;
-=======
+use std::{io, mem};
+
 use ahash::RandomState;
 use binrw::BinReaderExt;
->>>>>>> 5add6d18
 
 const VPK_SIGNATURE: u32 = 0x55aa1234;
 const VPK_SELF_HASHES_LENGTH: u32 = 48;
@@ -38,18 +35,14 @@
     pub header_v2: Option<VPKHeaderV2>,
     /// [`VPKHeaderV2Checksum`].
     pub header_v2_checksum: Option<VPKHeaderV2Checksum>,
-<<<<<<< HEAD
 
     /// Tree of the VPK containing all the [`VPKEntry`]s.
-    pub tree: HashMap<String, VPKEntry>,
+    pub tree: HashMap<String, VPKEntry, RandomState>,
 
     /// Path to root VPK.
     ///
     /// This is the path to the `.vpk` that [`VPK`] has read.
     pub root_path: Arc<PathBuf>,
-=======
-    pub tree: HashMap<String, VPKEntry, RandomState>,
->>>>>>> 5add6d18
 }
 
 impl VPK {
@@ -76,12 +69,11 @@
             header,
             header_v2: None,
             header_v2_checksum: None,
-<<<<<<< HEAD
-            tree: HashMap::new(),
+            tree: HashMap::with_capacity_and_hasher(
+                header.tree_length as usize / 50,
+                RandomState::new(),
+            ),
             root_path: Arc::new(dir_path),
-=======
-            tree: HashMap::with_capacity_and_hasher(header.tree_length as usize / 50, RandomState::new()),
->>>>>>> 5add6d18
         };
 
         if vpk.header.version == 2 {
@@ -107,7 +99,6 @@
             reader.seek(SeekFrom::Start(header_length as u64))?;
         }
 
-<<<<<<< HEAD
         let vpk_root_parent = vpk.root_path.parent().expect("file always in a directory");
         let vpk_root_file_name = vpk
             .root_path
@@ -129,11 +120,10 @@
                     })
                     .clone()
             };
-=======
+
         let mut tree_data = vec![0; header.tree_length as usize];
         reader.read_exact(&mut tree_data)?;
         let mut reader = Cursor::new(tree_data.as_slice());
->>>>>>> 5add6d18
 
         // Read index tree
         loop {
@@ -147,15 +137,8 @@
                 if path.is_empty() {
                     break;
                 }
-<<<<<<< HEAD
-                if path != " " {
-                    path += "/";
-                } else {
-                    path.clear();
-=======
                 if path == " " {
                     path = "";
->>>>>>> 5add6d18
                 }
 
                 loop {
@@ -190,11 +173,10 @@
 
                     let full_name = if path == "" {
                         format!("{}.{}", name, ext)
-                    }  else {
+                    } else {
                         format!("{}/{}.{}", path, name, ext)
                     };
-                    vpk.tree
-                        .insert(full_name, vpk_entry);
+                    vpk.tree.insert(full_name, vpk_entry);
                 }
             }
         }
@@ -206,13 +188,13 @@
 fn read_cstring<'a>(reader: &mut Cursor<&'a [u8]>) -> Result<&'a str, Error> {
     let buffer = reader.clone().into_inner();
     let remaining = &buffer[reader.position() as usize..];
-    let (position, _) = remaining.iter().enumerate().find(|(_, &c)| c == 0).ok_or_else(|| Error::ReadError(io::Error::from(ErrorKind::UnexpectedEof)))?;
+    let (position, _) = remaining
+        .iter()
+        .enumerate()
+        .find(|(_, &c)| c == 0)
+        .ok_or_else(|| Error::ReadError(io::Error::from(ErrorKind::UnexpectedEof)))?;
     let string_data = &remaining[0..position];
     reader.seek(SeekFrom::Current(position as i64 + 1))?;
 
-<<<<<<< HEAD
-    Ok(string)
-=======
     Ok(std::str::from_utf8(string_data)?)
->>>>>>> 5add6d18
 }